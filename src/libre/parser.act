/*
 * Copyright 2008-2017 Katherine Flavel
 *
 * See LICENCE for the full copyright terms.
 */

%prefixes%

	terminal = TOK_;
	function = p_;
	type     = t_;

%persistents%

	flags     :flags;
	lex_state :lex_state;
	act_state :act_state;
	err       :err;

%maps%

%header% @{

	#include <assert.h>
	#include <limits.h>
	#include <string.h>
	#include <stdlib.h>
	#include <stdio.h>
	#include <errno.h>
	#include <ctype.h>

	#include "libre/re_ast.h"
	#include "libre/re_char_class.h"

	#include <re/re.h>

	#ifndef DIALECT
	#error DIALECT required
	#endif

	#define PASTE(a, b) a ## b
	#define CAT(a, b)   PASTE(a, b)

	#define LX_PREFIX CAT(lx_, DIALECT)

	#define LX_TOKEN   CAT(LX_PREFIX, _token)
	#define LX_STATE   CAT(LX_PREFIX, _lx)
	#define LX_NEXT    CAT(LX_PREFIX, _next)
	#define LX_INIT    CAT(LX_PREFIX, _init)

	#define DIALECT_PARSE  CAT(parse_re_, DIALECT)
	#define DIALECT_CHAR_CLASS  CAT(re_char_class_, DIALECT)
	#define DIALECT_CHAR_TYPE   CAT(re_char_type_, DIALECT)

	/* XXX: get rid of this; use same %entry% for all grammars */
	#define DIALECT_ENTRY CAT(p_re__, DIALECT)

	#define TOK_CLASS__alnum  TOK_CLASS_ALNUM
	#define TOK_CLASS__alpha  TOK_CLASS_ALPHA
	#define TOK_CLASS__any    TOK_CLASS_ANY
	#define TOK_CLASS__ascii  TOK_CLASS_ASCII
	#define TOK_CLASS__blank  TOK_CLASS_BLANK
	#define TOK_CLASS__cntrl  TOK_CLASS_CNTRL
	#define TOK_CLASS__digit  TOK_CLASS_DIGIT
	#define TOK_CLASS__graph  TOK_CLASS_GRAPH
	#define TOK_CLASS__lower  TOK_CLASS_LOWER
	#define TOK_CLASS__print  TOK_CLASS_PRINT
	#define TOK_CLASS__punct  TOK_CLASS_PUNCT
	#define TOK_CLASS__space  TOK_CLASS_SPACE
	#define TOK_CLASS__spchr  TOK_CLASS_SPCHR
	#define TOK_CLASS__upper  TOK_CLASS_UPPER
	#define TOK_CLASS__word   TOK_CLASS_WORD
	#define TOK_CLASS__xdigit TOK_CLASS_XDIGIT

	#define TOK_CLASS__nspace  TOK_CLASS_NSPACE
	#define TOK_CLASS__ndigit  TOK_CLASS_NDIGIT

	/* This is a hack to work around the AST files not being able to include lexer.h. */
	#define AST_POS_OF_LX_POS(AST_POS, LX_POS)			\
		do {							\
			AST_POS.line = LX_POS.line;			\
			AST_POS.col = LX_POS.col;			\
			AST_POS.byte = LX_POS.byte;			\
		} while (0)


	#include "parser.h"
	#include "lexer.h"

	#include "../comp.h"
	#include "../../class.h"
	#include "../../re_char_class.h"

	struct flags {
		enum re_flags flags;
		struct flags *parent;
	};

	typedef char     t_char;
	typedef unsigned t_unsigned;
	typedef unsigned t_pred; /* TODO */

	typedef struct lx_pos t_pos;
	typedef enum re_flags t_re__flags;
	typedef char_class_constructor_fun * t_ast__char__class__id;
	typedef struct ast_count t_ast__count;

	typedef struct re_char_class_ast * t_char__class__ast;
	typedef struct ast_char_class * t_char__class;
	typedef enum re_char_class_flags t_char__class__flags;

	typedef struct ast_range_endpoint t_range__endpoint;

	struct act_state {
		enum LX_TOKEN lex_tok;
		enum LX_TOKEN lex_tok_save;
		int overlap; /* permit overlap in groups */

		/*
		 * Lexical position stored for syntax errors.
		 */
		struct re_pos synstart;
		struct re_pos synend;

		/*
		 * Lexical positions stored for errors which describe multiple tokens.
		 * We're able to store these without needing a stack, because these are
		 * non-recursive productions.
		 */
		struct re_pos groupstart; struct re_pos groupend;
		struct re_pos rangestart; struct re_pos rangeend;
		struct re_pos countstart; struct re_pos countend;
	};

	struct lex_state {
		struct LX_STATE lx;
		struct lx_dynbuf buf; /* XXX: unneccessary since we're lexing from a string */

		re_getchar_fun *f;
		void *opaque;

		/* TODO: use lx's generated conveniences for the pattern buffer */
		char a[512];
		char *p;
	};

	#define CURRENT_TERMINAL (act_state->lex_tok)
	#define ERROR_TERMINAL   @$ERROR
	#define ADVANCE_LEXER    do { mark(&act_state->synstart, &lex_state->lx.start); \
	                              mark(&act_state->synend,   &lex_state->lx.end);   \
	                              act_state->lex_tok = LX_NEXT(&lex_state->lx); \
		} while (0)
	#define SAVE_LEXER(tok)  do { act_state->lex_tok_save = act_state->lex_tok; \
	                              act_state->lex_tok = tok;                     } while (0)
	#define RESTORE_LEXER    do { act_state->lex_tok = act_state->lex_tok_save; } while (0)

	static void
	mark(struct re_pos *r, const struct lx_pos *pos)
	{
		assert(r != NULL);
		assert(pos != NULL);

		r->byte = pos->byte;
	}

	/* TODO: centralise perhaps */
	static void
	snprintdots(char *s, size_t sz, const char *msg)
	{
		size_t n;

		assert(s != NULL);
		assert(sz > 3);
		assert(msg != NULL);

		n = sprintf(s, "%.*s", (int) sz - 3 - 1, msg);
		if (n == sz - 3 - 1) {
			strcpy(s + sz, "...");
		}
	}

	/* TODO: centralise */
	/* XXX: escaping really depends on dialect */
	static const char *
	escchar(char *s, size_t sz, int c)
	{
		size_t i;

		const struct {
			int c;
			const char *s;
		} a[] = {
			{ '\\', "\\\\" },

			{ '^',  "\\^"  },
			{ '-',  "\\-"  },
			{ ']',  "\\]"  },
			{ '[',  "\\["  },

			{ '\f', "\\f"  },
			{ '\n', "\\n"  },
			{ '\r', "\\r"  },
			{ '\t', "\\t"  },
			{ '\v', "\\v"  }
		};

		assert(s != NULL);
		assert(sz >= 5);

		(void) sz;

		for (i = 0; i < sizeof a / sizeof *a; i++) {
			if (a[i].c == c) {
				return a[i].s;
			}
		}

		if (!isprint((unsigned char) c)) {
			sprintf(s, "\\x%02X", (unsigned char) c);
			return s;
		}

		sprintf(s, "%c", c);
		return s;
	}

@}, @{

	#include <re/re.h>

	typedef struct lex_state * lex_state;
	typedef struct act_state * act_state;

	typedef struct flags *flags;
	typedef struct re_err * err;

	typedef struct ast_expr * t_ast__expr;
@};

%terminals%

	INVERT: () -> (c :char) = @{
		@c = '^';
	@};

	RANGE: () -> (c :char, start :pos, end :pos) = @{
		@c = '-';
		@start = lex_state->lx.start;
		@end   = lex_state->lx.end;
	@};

	OPENGROUP: () -> (start :pos, end :pos) = @{
		@start = lex_state->lx.start;
		@end   = lex_state->lx.end;
	@};

	CLOSEGROUP: () -> (c :char, start :pos, end :pos) = @{
		@c = ']';
		@start = lex_state->lx.start;
		@end   = lex_state->lx.end;
	@};

	OPENCOUNT: () -> (start :pos, end :pos) = @{
		@start = lex_state->lx.start;
		@end   = lex_state->lx.end;
	@};

	CLOSECOUNT: () -> (start :pos, end :pos) = @{
		@start = lex_state->lx.start;
		@end   = lex_state->lx.end;
	@};

	ESC: () -> (c :char, start :pos, end :pos) = @{
		assert(lex_state->buf.a[0] == '\\');
		assert(lex_state->buf.a[1] != '\0');
		assert(lex_state->buf.a[2] == '\0');

		@c = lex_state->buf.a[1];

		switch (@c) {
		case 'a': @c = '\a'; break;
		case 'f': @c = '\f'; break;
		case 'n': @c = '\n'; break;
		case 'r': @c = '\r'; break;
		case 't': @c = '\t'; break;
		case 'v': @c = '\v'; break;
		default:             break;
		}

		@start = lex_state->lx.start;
		@end   = lex_state->lx.end;
	@};

	NOESC: () -> (c :char, start :pos, end :pos) = @{
		assert(lex_state->buf.a[0] == '\\');
		assert(lex_state->buf.a[1] != '\0');
		assert(lex_state->buf.a[2] == '\0');

		@c = lex_state->buf.a[1];

		@start = lex_state->lx.start;
		@end   = lex_state->lx.end;
	@};

	CONTROL: () -> (c :char, start :pos, end :pos) = @{
		assert(lex_state->buf.a[0] == '\\');
		assert(lex_state->buf.a[1] == 'c');
		assert(lex_state->buf.a[2] != '\0');
		assert(lex_state->buf.a[3] == '\0');

		@c = lex_state->buf.a[2];
		if ((unsigned char) @c > 127) {
			@!;
		}
		@c = (((toupper((unsigned char)@c)) - 64) % 128 + 128) % 128;

		@start = lex_state->lx.start;
		@end   = lex_state->lx.end;
	@};

	OCT: () -> (c :char, start :pos, end :pos) = @{
		unsigned long u;
		char *s, *e;
		int brace = 0;

		assert(0 == strncmp(lex_state->buf.a, "\\", 1));
		assert(strlen(lex_state->buf.a) >= 2);

		@start = lex_state->lx.start;
		@end   = lex_state->lx.end;

		errno = 0;

		s = lex_state->buf.a + 1;

		if (s[0] == 'o' && s[1] == '{') {
			s += 2;
			brace = 1;
		}

		u = strtoul(s, &e, 8);

		if ((u == ULONG_MAX && errno == ERANGE) || u > UCHAR_MAX) {
			err->e = RE_EOCTRANGE;
			snprintdots(err->esc, sizeof err->esc, lex_state->buf.a);
			@!;
		}

		if (brace && *e == '}') {
			e++;
		}

		if ((u == ULONG_MAX && errno != 0) || *e != '\0') {
			err->e = RE_EXESC;
			@!;
		}

		@c = (char) (unsigned char) u;
	@};

	HEX: () -> (c :char, start :pos, end :pos) = @{
		unsigned long u;
		char *s, *e;
		int brace = 0;

		assert(0 == strncmp(lex_state->buf.a, "\\x", 2));
		assert(strlen(lex_state->buf.a) >= 3);

		@start = lex_state->lx.start;
		@end   = lex_state->lx.end;

		errno = 0;

		s = lex_state->buf.a + 2;

		if (*s == '{') {
			s++;
			brace = 1;
		}

		u = strtoul(s, &e, 16);

		if ((u == ULONG_MAX && errno == ERANGE) || u > UCHAR_MAX) {
			err->e = RE_EHEXRANGE;
			snprintdots(err->esc, sizeof err->esc, lex_state->buf.a);
			@!;
		}

		if (brace && *e == '}') {
			e++;
		}

		if ((u == ULONG_MAX && errno != 0) || (*e != '\0')) {
			err->e = RE_EXESC;
			@!;
		}

		@c = (char) (unsigned char) u;
	@};

	CHAR: () -> (c :char, start :pos, end :pos) = @{
		/* the first byte may be '\x00' */
		assert(lex_state->buf.a[1] == '\0');

		@start = lex_state->lx.start;
		@end   = lex_state->lx.end;

		@c = lex_state->buf.a[0];
	@};

	COUNT: () -> (n :unsigned) = @{
		unsigned long u;
		char *e;

		u = strtoul(lex_state->buf.a, &e, 10);

		if ((u == ULONG_MAX && errno == ERANGE) || u > UINT_MAX) {
			err->e = RE_ECOUNTRANGE;
			snprintdots(err->esc, sizeof err->esc, lex_state->buf.a);
			@!;
		}

		if ((u == ULONG_MAX && errno != 0) || *e != '\0') {
			err->e = RE_EXCOUNT;
			@!;
		}

		@n = (unsigned int) u;
	@};

	NAMED_CHAR_CLASS: () -> (id :ast_char_class_id, start :pos, end :pos) = @{
		enum re_dialect_char_class_lookup_res res;
		res = DIALECT_CHAR_CLASS(lex_state->buf.a, &@id);

		switch (res) {
		default:
		case RE_CLASS_NOT_FOUND:
			/* syntax error -- unrecognized class */
			@!;
		case RE_CLASS_UNSUPPORTED:
			err->e = RE_EXUNSUPPORTD;
			@!;
		case RE_CLASS_FOUND:
			/* proceed below */
			break;
		}

		@start = lex_state->lx.start;
		@end   = lex_state->lx.end;
	@};

	FLAG_INSENSITIVE: () -> (flag :re_flags) = @{
		@flag = RE_ICASE;
	@};

%actions%

	/*
	 * These are parser actions common to all grammars provided by libre.
	 * Globs use only a few of the available actions; regexps use most.
	 *
	 * In some cases (e.g. counting) actions are centralised here for
	 * the sake of DRY, at the expense of slight overkill.
	 */
	<err-expected-term> = @{
		if (err->e == RE_ESUCCESS) {
			err->e = RE_EXTERM;
		}
		@!;
	@};

	<err-expected-count> = @{
		if (err->e == RE_ESUCCESS) {
			err->e = RE_EXCOUNT;
		}
		@!;
	@};

	<err-expected-atoms> = @{
		if (err->e == RE_ESUCCESS) {
			err->e = RE_EXATOMS;
		}
		@!;
	@};

	<err-expected-alts> = @{
		if (err->e == RE_ESUCCESS) {
			err->e = RE_EXALTS;
		}
		@!;
	@};

	<err-expected-range> = @{
		if (err->e == RE_ESUCCESS) {
			err->e = RE_EXRANGE;
		}
		@!;
	@};

	<err-expected-closegroup> = @{
		if (err->e == RE_ESUCCESS) {
			err->e = RE_EXCLOSEGROUP;
		}
		@!;
	@};

	<err-expected-groupbody> = @{
		if (err->e == RE_ESUCCESS) {
			err->e = RE_EXGROUPBODY;
		}
		@!;
	@};

	<err-unknown-flag> = @{
		if (err->e == RE_ESUCCESS) {
			err->e = RE_EFLAG;
		}
		@!;
	@};

	<err-expected-closeflags> = @{
		if (err->e == RE_ESUCCESS) {
			err->e = RE_EXCLOSEFLAGS;
		}
		@!;
	@};

	<err-expected-eof> = @{
		if (err->e == RE_ESUCCESS) {
			err->e = RE_EXEOF;
		}
		@!;
	@};

	<err-unsupported> = @{
		if (err->e == RE_ESUCCESS) {
			err->e = RE_EXUNSUPPORTD;
		}
		@!;
	@};

	<mark-group>: (start :pos, end :pos) -> () = @{
		mark(&act_state->groupstart, &@start);
		mark(&act_state->groupend,   &@end);
	@};

	<mark-range>: (start :pos, end :pos) -> () = @{
		mark(&act_state->rangestart, &@start);
		mark(&act_state->rangeend,   &@end);
	@};

	<mark-count>: (start :pos, end :pos) -> () = @{
		mark(&act_state->countstart, &@start);
		mark(&act_state->countend,   &@end);
	@};


	/* AST construction */
	<ast-expr-empty>: () -> (node :ast_expr) = @{
		@node = re_ast_expr_empty();
		if (@node == NULL) { @!; }
	@};

	<ast-expr-concat>: (l :ast_expr, r :ast_expr) -> (node :ast_expr) = @{
		@node = re_ast_expr_concat(@l, @r);
		if (@node == NULL) { @!; }
	@};

	<ast-expr-alt>: (l :ast_expr, r :ast_expr) -> (node :ast_expr) = @{
		@node = re_ast_expr_alt(@l, @r);
		if (@node == NULL) { @!; }
	@};

	<ast-expr-literal>: (c :char) -> (node :ast_expr) = @{
		@node = re_ast_expr_literal(@c);
		if (@node == NULL) { @!; }
	@};

	<ast-expr-any>: () -> (node :ast_expr) = @{
		@node = re_ast_expr_any();
		if (@node == NULL) { @!; }
	@};

	<ast-expr-atom-any>: (c :ast_count) -> (node :ast_expr) = @{
		struct ast_expr *e = re_ast_expr_any();
		if (e == NULL) { @!; }
		@node = re_ast_expr_with_count(e, @c);
		if (@node == NULL) { @!; }
	@};

        <ast-expr-group>: (e :ast_expr) -> (node :ast_expr) = @{
		@node = re_ast_expr_group(@e);
		if (@node == NULL) { @!; }
	@};

<<<<<<< HEAD
	<ast-expr-atom>: (e :ast_expr, c :ast_count) -> (n :ast_expr) = @{
		@n = re_ast_expr_with_count(@e, @c);
		if (@n == NULL) {
			err->e = RE_EXEOF;
			@!;
		}
=======
	<ast-expr-atom>: (e :ast_expr, c :ast_count) -> (node :ast_expr) = @{
		@node = re_ast_expr_with_count(@e, @c);
		if (@node == NULL) { @!; }
>>>>>>> 7bd1dd3b
	@};

        <atom-kleene>: () -> (c :ast_count) = @{
		@c = ast_count(0, NULL, AST_COUNT_UNBOUNDED, NULL);
	@};

        <atom-plus>: () -> (c :ast_count) = @{
		@c = ast_count(1, NULL, AST_COUNT_UNBOUNDED, NULL);
	@};

        <atom-one>: () -> (c :ast_count) = @{
		@c = ast_count(1, NULL, 1, NULL);
	@};

        <atom-opt>: () -> (c :ast_count) = @{
		@c = ast_count(0, NULL, 1, NULL);
	@};

        <expr-count>: (l :unsigned, start :pos, h :unsigned, end :pos) -> (c :ast_count) = @{
		struct ast_pos ast_start, ast_end;
		if (@h < @l) {
			err->e = RE_ENEGCOUNT;
			err->m = @l;
			err->n = @h;
			mark(&act_state->countstart, &@start);
			mark(&act_state->countend,   &@end);
			@!;
		}
		AST_POS_OF_LX_POS(ast_start, @start);
		AST_POS_OF_LX_POS(ast_end, @end);

		@c = ast_count(@l, &ast_start, @h, &ast_end);
	@};

	<char-class-ast-literal>: (c :char) -> (node :char_class_ast) = @{
		@node = re_char_class_ast_literal(@c);
		if (@node == NULL) { @!; }
	@};

	<char-class-ast-range-distinct>: (from :range_endpoint, start :pos,
	    		to :range_endpoint, end :pos) -> () = @{
		struct ast_pos ast_start, ast_end;
		AST_POS_OF_LX_POS(ast_start, @start);
		AST_POS_OF_LX_POS(ast_end, @end);

		if (@from.t != AST_RANGE_ENDPOINT_LITERAL ||
		    @to.t != AST_RANGE_ENDPOINT_LITERAL) {
			err->e = RE_EXUNSUPPORTD;
			@!;
		}

		if (@from.u.literal.c == @to.u.literal.c) {
			err->e = RE_EDISTINCT;
			@!;
		}
	@};

	<char-class-ast-range>: (from :range_endpoint, start :pos,
	    		to :range_endpoint, end :pos) -> (node :char_class_ast) = @{
		struct ast_pos ast_start, ast_end;
		unsigned char lower, upper;
		AST_POS_OF_LX_POS(ast_start, @start);
		AST_POS_OF_LX_POS(ast_end, @end);

		if (@from.t != AST_RANGE_ENDPOINT_LITERAL ||
		    @to.t != AST_RANGE_ENDPOINT_LITERAL) {
			err->e = RE_EXUNSUPPORTD;
			@!;
		}

		lower = @from.u.literal.c;
		upper = @to.u.literal.c;

		if (lower > upper) {
			char a[5], b[5];
			
			assert(sizeof err->set >= 1 + sizeof a + 1 + sizeof b + 1 + 1);
			
			sprintf(err->set, "%s-%s",
			    escchar(a, sizeof a, lower), escchar(b, sizeof b, upper));
			err->e = RE_ENEGRANGE;
			@!;
		}

		@node = re_char_class_ast_range(&@from, ast_start, &@to, ast_end);
		if (@node == NULL) { @!; }
	@};

	<char-class-ast-concat>: (l :char_class_ast, r :char_class_ast) -> (node :char_class_ast) = @{
		@node = re_char_class_ast_concat(@l, @r);
		if (@node == NULL) { @!; }
	@};

	<char-class-ast-subtract>: (l :char_class_ast, r :char_class_ast) -> (node :char_class_ast) = @{
		@node = re_char_class_ast_subtract(@l, @r);
		if (@node == NULL) { @!; }
	@};

	<char-class-ast-named-class>: (id :ast_char_class_id) -> (node :char_class_ast) = @{
		@node = re_char_class_ast_named_class(@id);
		if (@node == NULL) { @!; }
	@};

	<ast-expr-char-class>: (cca :char_class_ast, start :pos, end :pos) -> (node :ast_expr) = @{
		struct ast_pos ast_start, ast_end;
		AST_POS_OF_LX_POS(ast_start, @start);
		AST_POS_OF_LX_POS(ast_end, @end);
		mark(&act_state->groupstart, &@start);
		mark(&act_state->groupend,   &@end);
		@node = re_ast_expr_char_class(@cca, &ast_start, &ast_end);
		if (@node == NULL) { @!; }
	@};

	<char-class-ast-flag-none>: () -> (node :char_class_ast) = @{
		@node = re_char_class_ast_flags(RE_CHAR_CLASS_FLAG_NONE);
		if (@node == NULL) { @!; }
	@};

	<char-class-ast-flag-invert>: () -> (node :char_class_ast) = @{
		@node = re_char_class_ast_flags(RE_CHAR_CLASS_FLAG_INVERTED);
		if (@node == NULL) { @!; }
	@};

	<char-class-ast-flag-minus>: () -> (node :char_class_ast) = @{
		@node = re_char_class_ast_flags(RE_CHAR_CLASS_FLAG_MINUS);
		if (@node == NULL) { @!; }
	@};

	<char-class-ast-flag-invert-minus>: () -> (node :char_class_ast) = @{
		@node = re_char_class_ast_flags(RE_CHAR_CLASS_FLAG_INVERTED | RE_CHAR_CLASS_FLAG_MINUS);
		if (@node == NULL) { @!; }
	@};

	<ast-range-endpoint-literal>: (c :char) -> (r :range_endpoint) = @{
		struct ast_range_endpoint range;
		range.t = AST_RANGE_ENDPOINT_LITERAL;
		range.u.literal.c = @c;
		@r = range;
	@};

	<ast-range-endpoint-char-class>: (id :ast_char_class_id) -> (r :range_endpoint) = @{
		struct ast_range_endpoint range;
		range.t = AST_RANGE_ENDPOINT_CHAR_CLASS;
		range.u.char_class.ctor = @id;
		@r = range;
	@};

	<re-flag-none>: () -> (f :re_flags) = @{
	        @f = RE_FLAGS_NONE;
	@};

	<re-flag-union>: (in :re_flags, flag :re_flags) -> (out :re_flags) = @{
		@out = @in | @flag;
	@};

	<ast-expr-re-flags>: (pos :re_flags, neg :re_flags) -> (node :ast_expr) = @{
		@node = re_ast_expr_re_flags(@pos, @neg);
		if (@node == NULL) { @!; }
	@};

	<ast-expr-anchor-start>: () -> (node :ast_expr) = @{
		@node = re_ast_expr_anchor(RE_AST_ANCHOR_START);
		if (@node == NULL) { @!; }
	@};

	<ast-expr-anchor-end>: () -> (node :ast_expr) = @{
		@node = re_ast_expr_anchor(RE_AST_ANCHOR_END);
		if (@node == NULL) { @!; }
	@};

%trailer% @{

	static int
	lgetc(struct LX_STATE *lx)
	{
		struct lex_state *lex_state;

		assert(lx != NULL);
		assert(lx->getc_opaque != NULL);

		lex_state = lx->getc_opaque;

		assert(lex_state->f != NULL);

		return lex_state->f(lex_state->opaque);
	}

	struct ast_re *
	DIALECT_PARSE(re_getchar_fun *f, void *opaque,
		const struct fsm_options *opt,
		enum re_flags flags, int overlap,
		struct re_err *err)
	{
		struct ast_re *ast;
		struct flags top, *fl = &top;

		struct act_state  act_state_s;
		struct act_state *act_state;
		struct lex_state  lex_state_s;
		struct lex_state *lex_state;
		struct re_err dummy;

		struct LX_STATE *lx;

		top.flags = flags;

		assert(f != NULL);

		ast = re_ast_new();

		if (err == NULL) {
			err = &dummy;
		}

		lex_state    = &lex_state_s;
		lex_state->p = lex_state->a;

		lx = &lex_state->lx;

		LX_INIT(lx);

		lx->lgetc       = lgetc;
		lx->getc_opaque = lex_state;

		lex_state->f       = f;
		lex_state->opaque  = opaque;

		lex_state->buf.a   = NULL;
		lex_state->buf.len = 0;

		/* XXX: unneccessary since we're lexing from a string */
		/* (except for pushing "[" and "]" around ::group-$dialect) */
		lx->buf_opaque = &lex_state->buf;
		lx->push       = CAT(LX_PREFIX, _dynpush);
		lx->clear      = CAT(LX_PREFIX, _dynclear);
		lx->free       = CAT(LX_PREFIX, _dynfree);

		/* This is a workaround for ADVANCE_LEXER assuming a pointer */
		act_state = &act_state_s;

		act_state->overlap = overlap;

		err->e = RE_ESUCCESS;

		ADVANCE_LEXER;
		DIALECT_ENTRY(fl, lex_state, act_state, err, &ast->expr);

		lx->free(lx->buf_opaque);

		if (err->e != RE_ESUCCESS) {
			/* TODO: free internals allocated during parsing (are there any?) */
			goto error;
		}

		if (ast->expr == NULL) {
			/* We shouldn't get here, it means there's error
			 * checking missing elsewhere. */
			if (err->e == RE_ESUCCESS) { assert(0); }
			goto error;
		}

		return ast;

	error:

		/*
		 * Some errors describe multiple tokens; for these, the start and end
		 * positions belong to potentially different tokens, and therefore need
		 * to be stored statefully (in act_state). These are all from
		 * non-recursive productions by design, and so a stack isn't needed.
		 *
		 * Lexical errors describe a problem with a single token; for these,
		 * the start and end positions belong to that token.
		 *
		 * Syntax errors occur at the first point the order of tokens is known
		 * to be incorrect, rather than describing a span of bytes. For these,
		 * the start of the next token is most relevant.
		 */

		switch (err->e) {
		case RE_EOVERLAP:  err->start = act_state->groupstart; err->end = act_state->groupend; break;
		case RE_ENEGRANGE: err->start = act_state->rangestart; err->end = act_state->rangeend; break;
		case RE_ENEGCOUNT: err->start = act_state->countstart; err->end = act_state->countend; break;

		case RE_EHEXRANGE:
		case RE_EOCTRANGE:
		case RE_ECOUNTRANGE:
			/*
			 * Lexical errors: These are always generated for the current token,
			 * so lx->start/end here is correct because ADVANCE_LEXER has
			 * not been called.
			 */
			mark(&err->start, &lx->start);
			mark(&err->end,   &lx->end);
			break;

		default:
			/*
			 * Due to LL(1) lookahead, lx->start/end is the next token.
			 * This is approximately correct as the position of an error,
			 * but to be exactly correct, we store the pos for the previous token.
			 * This is more visible when whitespace exists.
			 */
			err->start = act_state->synstart;
			err->end   = act_state->synstart; /* single point */
			break;
		}

		re_ast_free(ast);

		return NULL;
	}

@}, @{

@};
<|MERGE_RESOLUTION|>--- conflicted
+++ resolved
@@ -593,18 +593,12 @@
 		if (@node == NULL) { @!; }
 	@};
 
-<<<<<<< HEAD
-	<ast-expr-atom>: (e :ast_expr, c :ast_count) -> (n :ast_expr) = @{
-		@n = re_ast_expr_with_count(@e, @c);
-		if (@n == NULL) {
-			err->e = RE_EXEOF;
-			@!;
-		}
-=======
 	<ast-expr-atom>: (e :ast_expr, c :ast_count) -> (node :ast_expr) = @{
 		@node = re_ast_expr_with_count(@e, @c);
-		if (@node == NULL) { @!; }
->>>>>>> 7bd1dd3b
+		if (@node == NULL) {
+			err->e = RE_EXEOF;
+			@!;
+		}
 	@};
 
         <atom-kleene>: () -> (c :ast_count) = @{
