--- conflicted
+++ resolved
@@ -95,26 +95,17 @@
 		fsm_print    *print_fsm;
 		re_ast_print *print_ast;
 	} a[] = {
-<<<<<<< HEAD
-		{ "api",  FSM_OUT_API  },
-		{ "c",    FSM_OUT_C    },
-		{ "csv",  FSM_OUT_CSV  },
-		{ "dot",  FSM_OUT_DOT  },
-		{ "fsm",  FSM_OUT_FSM  },
-		{ "ir",   FSM_OUT_IR   },
-		{ "json", FSM_OUT_JSON }
-=======
 		{ "api",  fsm_print_api,  NULL },
 		{ "c",    fsm_print_c,    NULL },
 		{ "dot",  fsm_print_dot,  NULL },
 		{ "fsm",  fsm_print_fsm,  NULL },
+		{ "ir",   fsm_print_ir,   NULL },
 		{ "json", fsm_print_json, NULL },
 
 		{ "tree", NULL, re_ast_print_tree },
 		{ "ebnf", NULL, re_ast_print_ebnf },
 		{ "ast",  NULL, re_ast_print_dot  },
 		{ "pcre", NULL, re_ast_print_pcre }
->>>>>>> 96c4d47c
 	};
 
 	assert(name != NULL);
